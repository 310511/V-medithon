import { BrowserRouter, Routes, Route } from "react-router-dom";
import { Toaster } from "@/components/ui/toaster";
import { Toaster as Sonner } from "@/components/ui/sonner";
import { TooltipProvider } from "@/components/ui/tooltip";
import { QueryClient, QueryClientProvider } from "@tanstack/react-query";
import { ThemeProvider } from "@/contexts/ThemeContext";
import { AuthProvider } from "@/contexts/AuthContext";
import { InventoryProvider } from "@/contexts/InventoryContext";
import { BlockchainProvider } from "@/contexts/BlockchainContext";
import { NotificationProvider } from "@/contexts/NotificationContext";
import { InfiniteMemoryProvider } from "@/contexts/InfiniteMemoryContext";
import ErrorBoundary from "./components/ErrorBoundary";
import { useState, useEffect } from "react";
import { MobileLayout } from "@/components/layout/MobileLayout";
import { Header } from "@/components/layout/Header";
import "./mobile-responsive.css";
import { SignIn } from "./pages/SignIn";
import { SignUp } from "./pages/SignUp";
import { ProfileSetup } from "./pages/ProfileSetup";
import { Dashboard } from "./pages/Dashboard";
import Index from "./pages/Index";
import NotFound from "./pages/NotFound";
import { AIOpenAIMedicineRecommendation } from "@/components/medicine-recommendation/AIOpenAIMedicineRecommendation";
import { InfiniteMemoryDashboard } from "@/components/infinite-memory/InfiniteMemoryDashboard";
import { EnhancedMLPredictionsDashboard } from "@/components/ml-predictions/EnhancedMLPredictionsDashboard";
import InventoryDashboard from "@/components/inventory/InventoryDashboard";
import RFIDDashboard from "@/components/rfid/RFIDDashboard";
import EchoMedAI from "./pages/EchoMedAI";
import { Profile } from "./pages/Profile";
import ProfileSimple from "./pages/ProfileSimple";
import Settings from "./pages/Settings";
import VoiceMedicineAssistant from "@/components/voice-assistant/VoiceMedicineAssistant";
import AuthDebugger from "@/components/auth/AuthDebugger";
import { SkinAnalysisDashboard } from "@/components/flask-integration/SkinAnalysisDashboard";
import { MarketplaceDashboard } from "@/components/marketplace/MarketplaceDashboard";
import { SupplierDashboard } from "@/components/marketplace/SupplierDashboard";
import { EnhancedMedicineAIDashboard } from "@/components/medicine-recommendation/EnhancedMedicineAIDashboard";
import { DiseaseDiagnosisModel } from "@/components/ml-models/DiseaseDiagnosisModel";
import { MentalHealthModel } from "@/components/ml-models/MentalHealthModel";
import { ReadmissionRiskModel } from "@/components/ml-models/ReadmissionRiskModel";
import { InsuranceCoverageModel } from "@/components/ml-models/InsuranceCoverageModel";
import { MedicalRecordsDashboard } from "@/components/medical-records/MedicalRecordsDashboard";
import { PatientProfile } from "@/components/medical-records/PatientProfile";
import { PrescriptionManager } from "@/components/medical-records/PrescriptionManager";
import UnifiedGeneChain from "@/components/genechain-assist/UnifiedGeneChain";
import GeneChainDashboard from "@/components/genechain/GeneChainDashboard";
import { MobileTest } from "@/components/MobileTest";
import { FitnessDashboard } from "@/components/fitness/FitnessDashboard";
import { BmiCalculator } from "@/components/health/BmiCalculator";
import { PeriodTracker } from "@/components/health/PeriodTracker";
import { HealthAnalytics } from "@/components/health/HealthAnalytics";
import { MentalHealthDashboard } from "@/components/zenith/MentalHealthDashboard";
import { SpotifyIntegration } from "@/components/zenith/SpotifyIntegration";
import { AIWellnessPlanner } from "@/components/zenith/AIWellnessPlanner";
import { DroneDelivery } from "@/components/delivery/DroneDelivery";
import { EnhancedDroneDelivery } from "@/components/delivery/EnhancedDroneDelivery";
<<<<<<< HEAD
=======
import { MealInsulinPage } from "@/pages/MealInsulinPage";
import { EEGGlucosePage } from "@/pages/EEGGlucosePage";
>>>>>>> a3d3a2fa

// GeneTrust Integration Components
import { GenePredictor } from "@/components/genetrust/GenePredictor";
import { LabMonitor } from "@/components/genetrust/LabMonitor";
import { BlockchainVerification } from "@/components/genetrust/BlockchainVerification";
import { AIAssistant } from "@/components/genetrust/AIAssistant";
import { GeneTrustDashboard } from "@/components/genetrust/GeneTrustDashboard";

const queryClient = new QueryClient();



const AppContent = () => {
  const [isMobile, setIsMobile] = useState(false);

  useEffect(() => {
    const checkScreenSize = () => {
      setIsMobile(window.innerWidth <= 768);
    };

    // Check on mount
    checkScreenSize();

    // Add event listener
    window.addEventListener('resize', checkScreenSize);

    // Cleanup
    return () => window.removeEventListener('resize', checkScreenSize);
  }, []);

  const routes = (
    <Routes>
      <Route path="/" element={<Index />} />
      <Route path="/signin" element={<SignIn />} />
      <Route path="/signup" element={<SignUp />} />
      <Route path="/profile-setup" element={<ProfileSetup />} />
      <Route path="/dashboard" element={<Dashboard />} />
      <Route path="/ai-medicine-recommendation" element={<AIOpenAIMedicineRecommendation />} />
      <Route path="/infinite-memory" element={<InfiniteMemoryDashboard />} />
      <Route path="/ml-predictions" element={<EnhancedMLPredictionsDashboard />} />
      <Route path="/inventory" element={<InventoryDashboard />} />
      <Route path="/rfid" element={<RFIDDashboard />} />
      <Route path="/echomed-ai" element={<EchoMedAI />} />
      <Route path="/profile" element={<ProfileSimple />} />
      <Route path="/settings" element={<Settings />} />
      <Route path="/voice-medicine" element={<VoiceMedicineAssistant />} />
      <Route path="/skin-analysis" element={<SkinAnalysisDashboard />} />
      <Route path="/marketplace" element={<MarketplaceDashboard />} />
      <Route path="/supplier" element={<SupplierDashboard />} />
      <Route path="/enhanced-medicine-ai" element={<EnhancedMedicineAIDashboard />} />
      <Route path="/disease-diagnosis" element={<DiseaseDiagnosisModel />} />
      <Route path="/mental-health" element={<MentalHealthModel />} />
      <Route path="/readmission-risk" element={<ReadmissionRiskModel />} />
      <Route path="/insurance-coverage" element={<InsuranceCoverageModel />} />
      <Route path="/medical-records" element={<MedicalRecordsDashboard />} />
      <Route path="/patient-profile" element={<PatientProfile />} />
      <Route path="/prescriptions" element={<PrescriptionManager />} />
      <Route path="/genechain" element={<UnifiedGeneChain />} />
      <Route path="/genechain-dashboard" element={<GeneChainDashboard />} />
      <Route path="/medicine-recommendation" element={<EnhancedMedicineAIDashboard />} />
      <Route path="/fitness-dashboard" element={<FitnessDashboard />} />
      <Route path="/bmi-calculator" element={<BmiCalculator />} />
      <Route path="/period-tracker" element={<PeriodTracker />} />
      <Route path="/health-analytics" element={<HealthAnalytics />} />
      <Route path="/mental-health" element={<MentalHealthDashboard />} />
      <Route path="/spotify-integration" element={<SpotifyIntegration />} />
      <Route path="/ai-wellness-planner" element={<AIWellnessPlanner />} />
      <Route path="/drone-delivery" element={<DroneDelivery />} />
      <Route path="/enhanced-drone-delivery" element={<EnhancedDroneDelivery />} />
<<<<<<< HEAD
=======
      <Route path="/meal-insulin" element={<MealInsulinPage />} />
      <Route path="/eeg-glucose" element={<EEGGlucosePage />} />
>>>>>>> a3d3a2fa
      
      {/* GeneTrust Integration Routes */}
      <Route path="/genetrust" element={<GeneTrustDashboard />} />
      <Route path="/gene-predictor" element={<GenePredictor />} />
      <Route path="/lab-monitor" element={<LabMonitor />} />
      <Route path="/blockchain-verification" element={<BlockchainVerification />} />
      <Route path="/ai-assistant" element={<AIAssistant />} />
      
      <Route path="/mobile-test" element={<MobileTest />} />
      <Route path="/test" element={<AuthDebugger />} />
      <Route path="*" element={<NotFound />} />
    </Routes>
  );

  if (isMobile) {
    return (
      <MobileLayout>
        {routes}
      </MobileLayout>
    );
  }

  return (
    <>
      <Header />
      {routes}
    </>
  );
};

const App = () => (
  <ErrorBoundary>
    <ThemeProvider>
      <QueryClientProvider client={queryClient}>
        <AuthProvider>
          <BlockchainProvider>
            <InventoryProvider>
              <NotificationProvider>
                <InfiniteMemoryProvider>
                  <TooltipProvider>
                    <Toaster />
                    <Sonner />
                    <BrowserRouter>
                      <AppContent />
                    </BrowserRouter>
                  </TooltipProvider>
                </InfiniteMemoryProvider>
              </NotificationProvider>
            </InventoryProvider>
          </BlockchainProvider>
        </AuthProvider>
      </QueryClientProvider>
    </ThemeProvider>
  </ErrorBoundary>
);

export default App;<|MERGE_RESOLUTION|>--- conflicted
+++ resolved
@@ -54,11 +54,8 @@
 import { AIWellnessPlanner } from "@/components/zenith/AIWellnessPlanner";
 import { DroneDelivery } from "@/components/delivery/DroneDelivery";
 import { EnhancedDroneDelivery } from "@/components/delivery/EnhancedDroneDelivery";
-<<<<<<< HEAD
-=======
 import { MealInsulinPage } from "@/pages/MealInsulinPage";
 import { EEGGlucosePage } from "@/pages/EEGGlucosePage";
->>>>>>> a3d3a2fa
 
 // GeneTrust Integration Components
 import { GenePredictor } from "@/components/genetrust/GenePredictor";
@@ -128,11 +125,8 @@
       <Route path="/ai-wellness-planner" element={<AIWellnessPlanner />} />
       <Route path="/drone-delivery" element={<DroneDelivery />} />
       <Route path="/enhanced-drone-delivery" element={<EnhancedDroneDelivery />} />
-<<<<<<< HEAD
-=======
       <Route path="/meal-insulin" element={<MealInsulinPage />} />
       <Route path="/eeg-glucose" element={<EEGGlucosePage />} />
->>>>>>> a3d3a2fa
       
       {/* GeneTrust Integration Routes */}
       <Route path="/genetrust" element={<GeneTrustDashboard />} />
